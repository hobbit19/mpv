/*
 * Cocoa OpenGL Backend
 *
 * This file is part of mplayer2.
 *
 * mplayer2 is free software; you can redistribute it and/or modify
 * it under the terms of the GNU General Public License as published by
 * the Free Software Foundation; either version 2 of the License, or
 * (at your option) any later version.
 *
 * mplayer2 is distributed in the hope that it will be useful,
 * but WITHOUT ANY WARRANTY; without even the implied warranty of
 * MERCHANTABILITY or FITNESS FOR A PARTICULAR PURPOSE.  See the
 * GNU General Public License for more details.
 *
 * You should have received a copy of the GNU General Public License along
 * with mplayer2.  If not, see <http://www.gnu.org/licenses/>.
 */

#import <Cocoa/Cocoa.h>
#import <CoreServices/CoreServices.h> // for CGDisplayHideCursor
#import <IOKit/pwr_mgt/IOPMLib.h>
#include <dlfcn.h>
#include <libavutil/common.h>

#include "cocoa_common.h"

#include "config.h"

#include "core/options.h"
#include "vo.h"
#include "aspect.h"

#include "core/input/input.h"
#include "talloc.h"

#include "core/mp_msg.h"

#include "osdep/macosx_application.h"
#include "osdep/macosx_events.h"
#include "osdep/macosx_compat.h"

@interface GLMPlayerWindow : NSWindow <NSWindowDelegate>
- (BOOL)canBecomeKeyWindow;
- (BOOL)canBecomeMainWindow;
- (void)fullscreen;
- (void)mulSize:(float)multiplier;
- (int)titleHeight;
- (NSRect)clipFrame:(NSRect)frame withContentAspect:(NSSize) aspect;
- (void)setContentSize:(NSSize)newSize keepCentered:(BOOL)keepCentered;
@property(nonatomic, assign) struct vo *videoOutput;
@end

@interface GLMPlayerOpenGLView : NSView
@property(nonatomic, retain) NSTrackingArea *tracker;
@property(nonatomic, assign) struct vo *videoOutput;
<<<<<<< HEAD
- (void)recalcDraggableState;
- (BOOL)containsCurrentMouseLocation;
- (void)mouseEvent:(NSEvent *)theEvent;
=======
- (BOOL)containsMouseLocation;
- (void)recalcDraggableState;
>>>>>>> 5f265d59
@property(nonatomic, assign, getter=hasMouseDown) BOOL mouseDown;
@end

@interface NSScreen (mpvadditions)
- (BOOL)hasDock;
- (BOOL)hasMenubar;
@end

@interface NSEvent (mpvadditions)
- (int)mpvButtonNumber;
@end

struct vo_cocoa_state {
    GLMPlayerWindow *window;
    GLMPlayerOpenGLView *view;
    NSOpenGLContext *glContext;
    NSOpenGLPixelFormat *pixelFormat;

    NSSize current_video_size;
    NSSize previous_video_size;

    NSScreen *current_screen;
    NSScreen *fs_screen;

    NSInteger window_level;

    struct aspect_data aspdat;

    bool did_resize;
    bool did_async_resize;
    bool out_fs_resize;
    bool want_redraw;

    IOPMAssertionID power_mgmt_assertion;

    CGFloat accumulated_scroll;

    NSLock *lock;
    bool enable_resize_redraw;
    void (*resize_redraw)(struct vo *vo, int w, int h);
};

static struct vo_cocoa_state *vo_cocoa_init_state(struct vo *vo)
{
    struct vo_cocoa_state *s = talloc_ptrtype(vo, s);
    *s = (struct vo_cocoa_state){
        .did_resize = NO,
        .did_async_resize = NO,
        .want_redraw = NO,
        .current_video_size = {0,0},
        .previous_video_size = {0,0},
        .out_fs_resize = NO,
        .power_mgmt_assertion = kIOPMNullAssertionID,
        .accumulated_scroll = 0,
        .lock = [[NSLock alloc] init],
        .enable_resize_redraw = NO,
    };
    return s;
}

static NSRect to_pixels(struct vo *vo, NSRect frame)
{
    struct vo_cocoa_state *s = vo->cocoa;
    return [s->view convertRectToBacking: frame];
}

void *vo_cocoa_glgetaddr(const char *s)
{
    void *ret = NULL;
    void *handle = dlopen(
        "/System/Library/Frameworks/OpenGL.framework/OpenGL",
        RTLD_LAZY | RTLD_LOCAL);
    if (!handle)
        return NULL;
    ret = dlsym(handle, s);
    dlclose(handle);
    return ret;
}

static void enable_power_management(struct vo *vo)
{
    struct vo_cocoa_state *s = vo->cocoa;
    if (!s->power_mgmt_assertion) return;
    IOPMAssertionRelease(s->power_mgmt_assertion);
    s->power_mgmt_assertion = kIOPMNullAssertionID;
}

static void disable_power_management(struct vo *vo)
{
    struct vo_cocoa_state *s = vo->cocoa;
    if (s->power_mgmt_assertion) return;
    IOPMAssertionCreateWithName(
            kIOPMAssertionTypePreventUserIdleDisplaySleep,
            kIOPMAssertionLevelOn,
            CFSTR("io.mpv.video_playing_back"),
            &s->power_mgmt_assertion);
}

int vo_cocoa_init(struct vo *vo)
{
    vo->cocoa = vo_cocoa_init_state(vo);

    return 1;
}

static void vo_cocoa_set_cursor_visibility(struct vo *vo, bool visible)
{
    struct vo_cocoa_state *s = vo->cocoa;

    if (visible) {
        CGDisplayShowCursor(kCGDirectMainDisplay);
    } else if (vo->opts->fullscreen && ![s->view hasMouseDown] &&
               [s->view containsMouseLocation]) {
        CGDisplayHideCursor(kCGDirectMainDisplay);
    }
}

void vo_cocoa_uninit(struct vo *vo)
{
    dispatch_sync(dispatch_get_main_queue(), ^{
        struct vo_cocoa_state *s = vo->cocoa;
        vo_cocoa_set_cursor_visibility(vo, true);
        enable_power_management(vo);
        [NSApp setPresentationOptions:NSApplicationPresentationDefault];

        if (vo->opts->fullscreen)
            [[s->view window] release];

        [s->window release];
        s->window = nil;
        [s->glContext release];
        s->glContext = nil;
    });
}

void vo_cocoa_register_resize_callback(struct vo *vo,
                                       void (*cb)(struct vo *vo, int w, int h))
{
    struct vo_cocoa_state *s = vo->cocoa;
    s->resize_redraw = cb;
}

static int get_screen_handle(int identifier, NSWindow *window, NSScreen **screen) {
    NSArray *screens  = [NSScreen screens];
    int n_of_displays = [screens count];

    if (identifier >= n_of_displays) { // check if the identifier is out of bounds
        mp_msg(MSGT_VO, MSGL_INFO, "[cocoa] Screen ID %d does not exist, "
            "falling back to main device\n", identifier);
        identifier = -1;
    }

    if (identifier < 0) {
        // default behaviour gets either the window screen or the main screen
        // if window is not available
        if (! (*screen = [window screen]) )
            *screen = [screens objectAtIndex:0];
        return 0;
    } else {
        *screen = [screens objectAtIndex:(identifier)];
        return 1;
    }
}

static void update_screen_info(struct vo *vo)
{
    struct vo_cocoa_state *s = vo->cocoa;
    struct mp_vo_opts *opts = vo->opts;
    get_screen_handle(opts->screen_id, s->window, &s->current_screen);
    get_screen_handle(opts->fsscreen_id, s->window, &s->fs_screen);
}

static void vo_cocoa_update_screen_info(struct vo *vo)
{
    struct vo_cocoa_state *s = vo->cocoa;
    struct mp_vo_opts *opts = vo->opts;

    update_screen_info(vo);

    NSRect r = [s->current_screen frame];

    aspect_save_screenres(vo, r.size.width, r.size.height);
    opts->screenwidth  = r.size.width;
    opts->screenheight = r.size.height;
    vo->xinerama_x     = r.origin.x;
    vo->xinerama_y     = r.origin.y;
}

static void resize_window(struct vo *vo)
{
    struct vo_cocoa_state *s = vo->cocoa;
    NSRect frame = to_pixels(vo, [s->view frame]);
    vo->dwidth  = frame.size.width;
    vo->dheight = frame.size.height;
    [s->glContext update];
}

static void vo_set_level(struct vo *vo, int ontop)
{
    struct vo_cocoa_state *s = vo->cocoa;
    if (ontop) {
        s->window_level = NSNormalWindowLevel + 1;
    } else {
        s->window_level = NSNormalWindowLevel;
    }

    [[s->view window] setLevel:s->window_level];
    [s->window        setLevel:s->window_level];
}

void vo_cocoa_ontop(struct vo *vo)
{
    struct mp_vo_opts *opts = vo->opts;
    opts->ontop = !opts->ontop;
    vo_set_level(vo, opts->ontop);
}

static void update_state_sizes(struct vo_cocoa_state *s,
                               uint32_t d_width, uint32_t d_height)
{
    if (s->current_video_size.width > 0 || s->current_video_size.height > 0)
        s->previous_video_size = s->current_video_size;
    s->current_video_size = NSMakeSize(d_width, d_height);
}

static void resize_window_from_stored_size(struct vo *vo)
{
    struct vo_cocoa_state *s = vo->cocoa;
    [s->window setContentSize:s->current_video_size keepCentered:YES];
    [s->window setContentAspectRatio:s->current_video_size];
}

static void create_window(struct vo *vo, uint32_t d_width, uint32_t d_height,
                         uint32_t flags)
{
    struct vo_cocoa_state *s = vo->cocoa;
    struct mp_vo_opts *opts  = vo->opts;

    const NSRect contentRect = NSMakeRect(0, 0, d_width, d_height);

    int window_mask = 0;
    if (opts->border) {
        window_mask = NSTitledWindowMask|NSClosableWindowMask|
                      NSMiniaturizableWindowMask|NSResizableWindowMask;
    } else {
        window_mask = NSBorderlessWindowMask;
    }

    s->window =
        [[GLMPlayerWindow alloc] initWithContentRect:contentRect
                                           styleMask:window_mask
                                             backing:NSBackingStoreBuffered
                                               defer:NO];

    s->view = [[GLMPlayerOpenGLView alloc] initWithFrame:contentRect];
    [s->view setWantsBestResolutionOpenGLSurface:YES];

    cocoa_register_menu_item_action(MPM_H_SIZE,   @selector(halfSize));
    cocoa_register_menu_item_action(MPM_N_SIZE,   @selector(normalSize));
    cocoa_register_menu_item_action(MPM_D_SIZE,   @selector(doubleSize));
    cocoa_register_menu_item_action(MPM_MINIMIZE, @selector(performMiniaturize:));
    cocoa_register_menu_item_action(MPM_ZOOM,     @selector(performZoom:));

    [s->window setRestorable:NO];
    [s->window setContentView:s->view];
    [s->view release];
    [s->glContext setView:s->view];
    s->window.videoOutput = vo;
    s->view.videoOutput   = vo;

    [s->window setDelegate:s->window];
    [s->window makeMainWindow];

    [s->window setFrameOrigin:NSMakePoint(vo->dx, vo->dy)];
    [s->window makeKeyAndOrderFront:nil];
    [NSApp activateIgnoringOtherApps:YES];

    vo_set_level(vo, opts->ontop);

    if (opts->native_fs) {
        [s->window setCollectionBehavior:
            NSWindowCollectionBehaviorFullScreenPrimary];
        [NSApp setPresentationOptions:NSFullScreenWindowMask];
    }
}

static NSOpenGLPixelFormatAttribute get_nsopengl_profile(int gl3profile) {
    if (gl3profile) {
        return NSOpenGLProfileVersion3_2Core;
    } else {
        return NSOpenGLProfileVersionLegacy;
    }
}

static int create_gl_context(struct vo *vo, int gl3profile)
{
    struct vo_cocoa_state *s = vo->cocoa;

    NSOpenGLPixelFormatAttribute attr[] = {
        NSOpenGLPFAOpenGLProfile,
        get_nsopengl_profile(gl3profile),
        NSOpenGLPFADoubleBuffer,
        0
    };

    s->pixelFormat =
        [[[NSOpenGLPixelFormat alloc] initWithAttributes:attr] autorelease];

    if (!s->pixelFormat) {
        mp_msg(MSGT_VO, MSGL_ERR,
            "[cocoa] Trying to build invalid OpenGL pixel format\n");
        return -1;
    }

    s->glContext =
        [[NSOpenGLContext alloc] initWithFormat:s->pixelFormat
                                   shareContext:nil];

    [s->glContext makeCurrentContext];

    return 0;
}

static void cocoa_set_window_title(struct vo *vo, const char *title)
{
    struct vo_cocoa_state *s = vo->cocoa;
    [s->window setTitle: [NSString stringWithUTF8String:title]];
}

static void update_window(struct vo *vo)
{
    struct vo_cocoa_state *s = vo->cocoa;

    if (!CGSizeEqualToSize(s->current_video_size, s->previous_video_size)) {
        if (vo->opts->fullscreen) {
            // we will resize as soon as we get out of fullscreen
            s->out_fs_resize = YES;
        } else {
            // only if we are not in fullscreen and the video size did
            // change we resize the window and set a new aspect ratio
            resize_window_from_stored_size(vo);
        }
    }

    [s->view recalcDraggableState];
    cocoa_set_window_title(vo, vo_get_window_title(vo));

    vo_cocoa_fullscreen(vo);
}

static void resize_redraw(struct vo *vo, int width, int height)
{
    struct vo_cocoa_state *s = vo->cocoa;
    if (s->resize_redraw) {
        vo_cocoa_set_current_context(vo, true);
        [s->glContext update];
        s->resize_redraw(vo, width, height);
        [s->glContext flushBuffer];
        s->did_async_resize = YES;
        vo_cocoa_set_current_context(vo, false);
    }
}

int vo_cocoa_config_window(struct vo *vo, uint32_t d_width,
                           uint32_t d_height, uint32_t flags,
                           int gl3profile)
{
    struct vo_cocoa_state *s = vo->cocoa;
    __block int ctxok = 0;
    s->enable_resize_redraw = NO;

    dispatch_sync(dispatch_get_main_queue(), ^{
        s->aspdat = vo->aspdat;
        update_state_sizes(s, d_width, d_height);

        if (flags & VOFLAG_HIDDEN) {
            // This is certainly the first execution of vo_config_window and
            // is called in order for an OpenGL based VO to perform detection
            // of OpenGL extensions. On OSX to accomplish this task we are
            // allowed only create a OpenGL context without attaching it to
            // a drawable.
            ctxok = create_gl_context(vo, gl3profile);
            if (ctxok < 0) return;
        } else if (!s->glContext || !s->window) {
            // Either glContext+Window or Window alone are not created.
            // Handle each of them independently. This is to handle correctly
            // both VOs like vo_corevideo who skip the the OpenGL detection
            // phase completly and generic OpenGL VOs who use VOFLAG_HIDDEN.
            if (!s->glContext) {
                ctxok = create_gl_context(vo, gl3profile);
                if (ctxok < 0) return;
            }

            if (!s->window)
                create_window(vo, d_width, d_height, flags);
        }

        if (s->window) {
            // Everything is properly initialized
            update_window(vo);
        }
    });

    if (ctxok < 0)
        return ctxok;

    [vo->cocoa->glContext makeCurrentContext];
    s->enable_resize_redraw = YES;

    return 0;
}

static bool resize_callback_registered(struct vo *vo)
{
    struct vo_cocoa_state *s = vo->cocoa;
    return s->enable_resize_redraw && !!s->resize_redraw;
}

void vo_cocoa_set_current_context(struct vo *vo, bool current)
{
    struct vo_cocoa_state *s = vo->cocoa;
    if (current) {
        [s->lock lock];
        [s->glContext makeCurrentContext];
    } else {
        [NSOpenGLContext clearCurrentContext];
        [s->lock unlock];
    }
}

void vo_cocoa_swap_buffers(struct vo *vo)
{
    struct vo_cocoa_state *s = vo->cocoa;
    if (s->did_async_resize && resize_callback_registered(vo)) {
        // when in live resize the GL view asynchronously updates itself from
        // it's drawRect: implementation and calls flushBuffer. This means the
        // backbuffer is probably in an inconsistent state, so we skip one
        // flushBuffer call here on the playloop thread.
        s->did_async_resize = NO;
    } else {
        [s->glContext flushBuffer];
    }
}

int vo_cocoa_check_events(struct vo *vo)
{
    struct vo_cocoa_state *s = vo->cocoa;

    if (s->did_resize) {
        s->did_resize = NO;
        resize_window(vo);
        return VO_EVENT_RESIZE;
    }

    if (s->want_redraw) {
        s->want_redraw = NO;
        vo->want_redraw = true;
    }

    return 0;
}

void vo_cocoa_fullscreen(struct vo *vo)
{
    if (![NSThread isMainThread]) {
        // This is the secondary thread, unlock since we are going to invoke a
        // method synchronously on the GUI thread using Cocoa.
        vo_cocoa_set_current_context(vo, false);
    }

    struct vo_cocoa_state *s = vo->cocoa;
    [s->window performSelectorOnMainThread:@selector(fullscreen)
                                withObject:nil
                             waitUntilDone:YES];


    if (![NSThread isMainThread]) {
        // Now lock again!
        vo_cocoa_set_current_context(vo, true);
    }
}

int vo_cocoa_control(struct vo *vo, int *events, int request, void *arg)
{
    switch (request) {
    case VOCTRL_CHECK_EVENTS:
        *events |= vo_cocoa_check_events(vo);
        return VO_TRUE;
    case VOCTRL_FULLSCREEN:
        vo_cocoa_fullscreen(vo);
        *events |= VO_EVENT_RESIZE;
        return VO_TRUE;
    case VOCTRL_ONTOP:
        vo_cocoa_ontop(vo);
        return VO_TRUE;
    case VOCTRL_UPDATE_SCREENINFO:
        vo_cocoa_update_screen_info(vo);
        return VO_TRUE;
    case VOCTRL_SET_CURSOR_VISIBILITY: {
        bool visible = *(bool *)arg;
        vo_cocoa_set_cursor_visibility(vo, visible);
        return VO_TRUE;
    }
    case VOCTRL_UPDATE_WINDOW_TITLE: {
        cocoa_set_window_title(vo, (const char *) arg);
        return VO_TRUE;
    }
    case VOCTRL_RESTORE_SCREENSAVER:
        enable_power_management(vo);
        return VO_TRUE;
    case VOCTRL_KILL_SCREENSAVER:
        disable_power_management(vo);
        return VO_TRUE;
    }
    return VO_NOTIMPL;
}

int vo_cocoa_swap_interval(int enabled)
{
    [[NSOpenGLContext currentContext] setValues:&enabled
                                   forParameter:NSOpenGLCPSwapInterval];
    return 0;
}

void *vo_cocoa_cgl_context(struct vo *vo)
{
    struct vo_cocoa_state *s = vo->cocoa;
    return [s->glContext CGLContextObj];
}

void *vo_cocoa_cgl_pixel_format(struct vo *vo)
{
    return CGLGetPixelFormat(vo_cocoa_cgl_context(vo));
}

int vo_cocoa_cgl_color_size(struct vo *vo)
{
    GLint value;
    CGLDescribePixelFormat(vo_cocoa_cgl_pixel_format(vo), 0,
                           kCGLPFAColorSize, &value);
    switch (value) {
        case 32:
        case 24:
            return 8;
        case 16:
            return 5;
    }

    return 8;
}

@implementation GLMPlayerWindow
@synthesize videoOutput = _video_output;
- (void)windowDidResize:(NSNotification *) notification
{
    if (self.videoOutput) {
        struct vo_cocoa_state *s = self.videoOutput->cocoa;
        s->did_resize = YES;
    }
}

- (void)windowDidChangeBackingProperties:(NSNotification *)notification {
    if (self.videoOutput) {
        struct vo_cocoa_state *s = self.videoOutput->cocoa;
        s->did_resize = YES;
    }
}

- (BOOL)isInFullScreenMode
{
    return (([self styleMask] & NSFullScreenWindowMask) ==
                NSFullScreenWindowMask);
}

- (void)toggleMissionControlFullScreen:(BOOL)willBeFullscreen
{
    struct vo_cocoa_state *s = self.videoOutput->cocoa;

    if (willBeFullscreen && ![self isInFullScreenMode]) {
        [self setContentResizeIncrements:NSMakeSize(1, 1)];
        [self toggleFullScreen:nil];
    }

    if (!willBeFullscreen && [self isInFullScreenMode]) {
        [self setContentAspectRatio:s->current_video_size];
        [self toggleFullScreen:nil];
    }

}
- (void)toggleViewFullscreen:(BOOL)willBeFullscreen
{
    struct vo_cocoa_state *s = self.videoOutput->cocoa;

    if (willBeFullscreen && ![s->view isInFullScreenMode]) {
        NSApplicationPresentationOptions popts =
            NSApplicationPresentationDefault;

        if ([s->fs_screen hasMenubar])
            popts |= NSApplicationPresentationAutoHideMenuBar;

        if ([s->fs_screen hasDock])
            popts |= NSApplicationPresentationAutoHideDock;

        NSDictionary *fsopts = @{
            NSFullScreenModeAllScreens  : @NO,
            NSFullScreenModeApplicationPresentationOptions : @(popts)
        };

        [s->view enterFullScreenMode:s->fs_screen withOptions:fsopts];

        // The original "windowed" window will staty around since sending a
        // view fullscreen wraps it in another window. This is noticeable when
        // sending the View fullscreen to another screen. Make it go away
        // manually.
        [s->window orderOut:self];
    }

    if (!willBeFullscreen && [s->view isInFullScreenMode]) {
        [s->view exitFullScreenModeWithOptions:nil];

        // Show the "windowed" window again.
        [s->window makeKeyAndOrderFront:self];
        [self makeFirstResponder:s->view];
    }
}
- (void)fullscreen
{
    struct vo_cocoa_state *s = self.videoOutput->cocoa;
    struct mp_vo_opts *opts  = self.videoOutput->opts;

    vo_cocoa_update_screen_info(self.videoOutput);

    // Go use the fullscreen API selected by the user. View-based or Mission
    // Control.
    if (opts->native_fs) {
        [self toggleMissionControlFullScreen:opts->fullscreen];
    } else {
        [self toggleViewFullscreen:opts->fullscreen];
    }

    // Do common work such as setting mouse visibility and actually setting
    // the new fullscreen state
    if (opts->fullscreen) {
        vo_cocoa_set_cursor_visibility(self.videoOutput, false);
    } else {
        vo_cocoa_set_cursor_visibility(self.videoOutput, true);
    }

    [s->view recalcDraggableState];

    // Change window size if the core attempted to change it while we were in
    // fullscreen. For example config() might have been called as a result of
    // a new file changing the window size.
    if (!opts->fullscreen && s->out_fs_resize) {
        resize_window_from_stored_size(self.videoOutput);
        s->out_fs_resize = NO;
    }

    // Make the core aware of the view size change.
    resize_window(self.videoOutput);
}

- (BOOL)canBecomeMainWindow { return YES; }
- (BOOL)canBecomeKeyWindow { return YES; }
- (BOOL)windowShouldClose:(id)sender
{
    cocoa_put_key(MP_KEY_CLOSE_WIN);
    // We have to wait for MPlayer to handle this,
    // otherwise we are in trouble if the
    // MP_KEY_CLOSE_WIN handler is disabled
    return NO;
}

- (void)normalSize { [self mulSize:1.0f]; }

- (void)halfSize { [self mulSize:0.5f];}

- (void)doubleSize { [self mulSize:2.0f];}

- (void)mulSize:(float)multiplier
{
    if (!self.videoOutput->opts->fullscreen) {
        NSSize size = {
            .width  = self.videoOutput->cocoa->aspdat.prew * multiplier,
            .height = self.videoOutput->cocoa->aspdat.preh * multiplier
        };
        [self setContentSize:size keepCentered:YES];
    }
}

- (int)titleHeight
{
    NSRect of    = [self frame];
    NSRect cb    = [[self contentView] bounds];
    return of.size.height - cb.size.height;
}

- (NSRect)clipFrame:(NSRect)frame withContentAspect:(NSSize) aspect
{
    NSRect vf    = [[self screen] visibleFrame];
    double ratio = (double)aspect.width / (double)aspect.height;

    // clip frame to screens visibile frame
    frame = CGRectIntersection(frame, vf);

    NSSize s = frame.size;
    s.height -= [self titleHeight];

    if (s.width > s.height) {
        s.width  = ((double)s.height * ratio);
    } else {
        s.height = ((double)s.width * 1.0/ratio);
    }

    s.height += [self titleHeight];
    frame.size = s;

    return frame;
}

- (void)setCenteredContentSize:(NSSize)ns
{
#define get_center(x) NSMakePoint(CGRectGetMidX((x)), CGRectGetMidY((x)))
    NSRect of    = [self frame];
    NSRect vf    = [[self screen] visibleFrame];
    NSPoint old_center = get_center(of);

    NSRect nf = NSMakeRect(vf.origin.x, vf.origin.y,
                           ns.width, ns.height + [self titleHeight]);

    nf = [self clipFrame:nf withContentAspect:ns];

    NSPoint new_center = get_center(nf);

    int dx0 = old_center.x - new_center.x;
    int dy0 = old_center.y - new_center.y;

    nf.origin.x += dx0;
    nf.origin.y += dy0;

    [self setFrame:nf display:YES animate:NO];
#undef get_center
}

- (void)setContentSize:(NSSize)ns keepCentered:(BOOL)keepCentered
{
    if (keepCentered) {
        [self setCenteredContentSize:ns];
    } else {
        [self setContentSize:ns];
    }
}

@end

@implementation GLMPlayerOpenGLView
@synthesize tracker = _tracker;
@synthesize videoOutput = _video_output;
@synthesize mouseDown = _mouse_down;
// mpv uses flipped coordinates, because X11 uses those. So let's just use them
// as well without having to do any coordinate conversion of mouse positions.
- (BOOL) isFlipped { return YES; }

<<<<<<< HEAD
=======
- (id)initWithFrame:(NSRect)frame {
    if (self = [super initWithFrame:frame]) {
        NSTrackingAreaOptions trackingOptions =
            NSTrackingEnabledDuringMouseDrag |
            NSTrackingMouseEnteredAndExited | NSTrackingMouseMoved |
            NSTrackingActiveInActiveApp;

        self.tracker =
            [[[NSTrackingArea alloc] initWithRect:[self bounds]
                                          options:trackingOptions
                                            owner:self
                                         userInfo:nil] autorelease];

        [self addTrackingArea:self.tracker];
    }

    return self;
}

>>>>>>> 5f265d59
- (NSPoint)mouseLocation
{
    NSPoint wLoc = [self.window mouseLocationOutsideOfEventStream];
    return [self convertPoint:wLoc fromView:nil];
}

<<<<<<< HEAD
- (NSPoint)mouseLocationUpperLeft
{
    NSPoint loc = [self mouseLocation];
    loc.y = - loc.y + [self bounds].size.height;
    return loc;
}

- (BOOL)containsCurrentMouseLocation
=======
- (BOOL)containsMouseLocation
>>>>>>> 5f265d59
{
    NSRect vF  = [[self.window screen] visibleFrame];
    NSRect vFW = [self.window convertRectFromScreen:vF];
    NSRect vFV = [self convertRect:vFW fromView:nil];

    // clip bounds to current visibleFrame
    NSRect clippedBounds = CGRectIntersection([self bounds], vFV);
    return CGRectContainsPoint(clippedBounds, [self mouseLocation]);
}

<<<<<<< HEAD
- (void)recalcDraggableState
{
    struct vo *vo = self.videoOutput;
    BOOL movable  = NO;

    if (!vo->opts->fs) {
        NSPoint loc = [self mouseLocationUpperLeft];
        movable = !mp_input_test_dragging(vo->input_ctx, loc.x, loc.y);
    }

    [self.window setMovableByWindowBackground:movable];
}


- (void)signalMouseMovement:(NSEvent *)event
{
    if ([self containsCurrentMouseLocation]) {
        NSPoint loc = [self mouseLocationUpperLeft];
        vo_mouse_movement(self.videoOutput, loc.x, loc.y);
        [self recalcDraggableState];
=======
- (BOOL)acceptsFirstResponder { return YES; }
- (BOOL)becomeFirstResponder { return YES; }
- (BOOL)resignFirstResponder { return YES; }

- (void)recalcDraggableState
{
    struct vo *vo = self.videoOutput;
    BOOL movable  = NO;

    if (!vo->opts->fullscreen) {
        NSPoint loc = [self mouseLocation];
        movable = !mp_input_test_dragging(vo->input_ctx, loc.x, loc.y);
>>>>>>> 5f265d59
    }

    [self.window setMovableByWindowBackground:movable];
}

- (void)mouseEntered:(NSEvent *)event
{
    // do nothing!
}

- (void)mouseExited:(NSEvent *)event
{
    cocoa_put_key(MP_KEY_MOUSE_LEAVE);
    vo_cocoa_set_cursor_visibility(self.videoOutput, true);
}

- (void)signalMouseMovement:(NSEvent *)event
{
    NSPoint p = [self convertPoint:[event locationInWindow] fromView:nil];
    vo_mouse_movement(self.videoOutput, p.x, p.y);
}

- (void)mouseMoved:(NSEvent *)event   { [self signalMouseMovement:event]; }
- (void)mouseDragged:(NSEvent *)event { [self signalMouseMovement:event]; }
- (void)mouseDown:(NSEvent *)evt      { [self mouseDownEvent:evt]; }
- (void)mouseUp:(NSEvent *)evt        { [self mouseUpEvent:evt]; }
- (void)rightMouseDown:(NSEvent *)evt { [self mouseDownEvent:evt]; }
- (void)rightMouseUp:(NSEvent *)evt   { [self mouseUpEvent:evt]; }
- (void)otherMouseDown:(NSEvent *)evt { [self mouseDownEvent:evt]; }
- (void)otherMouseUp:(NSEvent *)evt   { [self mouseUpEvent:evt]; }

- (void)scrollWheel:(NSEvent *)event
{
    struct vo_cocoa_state *s = self.videoOutput->cocoa;

    CGFloat delta;
    // Use the dimention with the most delta as the scrolling one
    if (FFABS([event deltaY]) > FFABS([event deltaX])) {
        delta = [event deltaY];
    } else {
        delta = - [event deltaX];
    }

    if ([event hasPreciseScrollingDeltas]) {
        s->accumulated_scroll += delta;
        static const CGFloat threshold = 10;
        while (s->accumulated_scroll >= threshold) {
            s->accumulated_scroll -= threshold;
            cocoa_put_key_with_modifiers(MP_MOUSE_BTN3, [event modifierFlags]);
        }
        while (s->accumulated_scroll <= -threshold) {
            s->accumulated_scroll += threshold;
            cocoa_put_key_with_modifiers(MP_MOUSE_BTN4, [event modifierFlags]);
        }
    } else {
        if (delta > 0)
            cocoa_put_key_with_modifiers(MP_MOUSE_BTN3, [event modifierFlags]);
        else
            cocoa_put_key_with_modifiers(MP_MOUSE_BTN4, [event modifierFlags]);
    }
}

- (void)mouseDownEvent:(NSEvent *)event
{
    [self putMouseEvent:event withState:MP_KEY_STATE_DOWN];

    if ([event clickCount] > 1)
        [self putMouseEvent:event withState:MP_KEY_STATE_UP];
}

- (void)mouseUpEvent:(NSEvent *)event
{
    [self putMouseEvent:event withState:MP_KEY_STATE_UP];
}

- (void)putMouseEvent:(NSEvent *)event withState:(int)state
{
    self.mouseDown = (state == MP_KEY_STATE_DOWN);
    int mp_key = (MP_MOUSE_BTN0 + [event mpvButtonNumber]);
    cocoa_put_key_with_modifiers(mp_key | state, [event modifierFlags]);
}

- (void)drawRect: (NSRect)rect
{
    struct vo *vo = [self videoOutput];

    if (vo && resize_callback_registered(vo)) {
        if ([self inLiveResize]) {
            NSSize size = to_pixels(vo, [self bounds]).size;
            resize_redraw(vo, size.width, size.height);
        } else {
            // If not in live resize window was probably resized from
            // fullscreen toggle or resize. Make sure we invoke a real repaint
            // ASAP so that the displayed image is correct.
            struct vo_cocoa_state *s = vo->cocoa;
            s->want_redraw = YES;
        }
    } else {
        [[NSColor blackColor] set];
        NSRectFill([self bounds]);
    }
}
@end

@implementation NSScreen (mpvadditions)
- (BOOL)hasDock
{
    NSRect vF = [self visibleFrame];
    NSRect f  = [self frame];
    return
        // The visible frame's width is smaller: dock is on left or right end
        // of this method's receiver.
        vF.size.width < f.size.width ||
        // The visible frame's veritical origin is bigger: dock is
        // on the bottom of this method's receiver.
        vF.origin.y > f.origin.y;

}
- (BOOL)hasMenubar
{
    return [self isEqual: [NSScreen screens][0]];
}
@end

@implementation NSEvent (mpvadditions)
- (int)mpvButtonNumber
{
    int buttonNumber = [self buttonNumber];
    switch (buttonNumber) {
        case 1:  return 2;
        case 2:  return 1;
        default: return buttonNumber;
    }
}
@end<|MERGE_RESOLUTION|>--- conflicted
+++ resolved
@@ -54,14 +54,8 @@
 @interface GLMPlayerOpenGLView : NSView
 @property(nonatomic, retain) NSTrackingArea *tracker;
 @property(nonatomic, assign) struct vo *videoOutput;
-<<<<<<< HEAD
-- (void)recalcDraggableState;
-- (BOOL)containsCurrentMouseLocation;
-- (void)mouseEvent:(NSEvent *)theEvent;
-=======
 - (BOOL)containsMouseLocation;
 - (void)recalcDraggableState;
->>>>>>> 5f265d59
 @property(nonatomic, assign, getter=hasMouseDown) BOOL mouseDown;
 @end
 
@@ -825,8 +819,6 @@
 // as well without having to do any coordinate conversion of mouse positions.
 - (BOOL) isFlipped { return YES; }
 
-<<<<<<< HEAD
-=======
 - (id)initWithFrame:(NSRect)frame {
     if (self = [super initWithFrame:frame]) {
         NSTrackingAreaOptions trackingOptions =
@@ -846,25 +838,13 @@
     return self;
 }
 
->>>>>>> 5f265d59
 - (NSPoint)mouseLocation
 {
     NSPoint wLoc = [self.window mouseLocationOutsideOfEventStream];
     return [self convertPoint:wLoc fromView:nil];
 }
 
-<<<<<<< HEAD
-- (NSPoint)mouseLocationUpperLeft
-{
-    NSPoint loc = [self mouseLocation];
-    loc.y = - loc.y + [self bounds].size.height;
-    return loc;
-}
-
-- (BOOL)containsCurrentMouseLocation
-=======
 - (BOOL)containsMouseLocation
->>>>>>> 5f265d59
 {
     NSRect vF  = [[self.window screen] visibleFrame];
     NSRect vFW = [self.window convertRectFromScreen:vF];
@@ -875,28 +855,6 @@
     return CGRectContainsPoint(clippedBounds, [self mouseLocation]);
 }
 
-<<<<<<< HEAD
-- (void)recalcDraggableState
-{
-    struct vo *vo = self.videoOutput;
-    BOOL movable  = NO;
-
-    if (!vo->opts->fs) {
-        NSPoint loc = [self mouseLocationUpperLeft];
-        movable = !mp_input_test_dragging(vo->input_ctx, loc.x, loc.y);
-    }
-
-    [self.window setMovableByWindowBackground:movable];
-}
-
-
-- (void)signalMouseMovement:(NSEvent *)event
-{
-    if ([self containsCurrentMouseLocation]) {
-        NSPoint loc = [self mouseLocationUpperLeft];
-        vo_mouse_movement(self.videoOutput, loc.x, loc.y);
-        [self recalcDraggableState];
-=======
 - (BOOL)acceptsFirstResponder { return YES; }
 - (BOOL)becomeFirstResponder { return YES; }
 - (BOOL)resignFirstResponder { return YES; }
@@ -909,7 +867,6 @@
     if (!vo->opts->fullscreen) {
         NSPoint loc = [self mouseLocation];
         movable = !mp_input_test_dragging(vo->input_ctx, loc.x, loc.y);
->>>>>>> 5f265d59
     }
 
     [self.window setMovableByWindowBackground:movable];
