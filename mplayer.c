--- conflicted
+++ resolved
@@ -726,14 +726,8 @@
   current_module=NULL;
 }
 
-<<<<<<< HEAD
-void exit_player_with_rc(struct MPContext *mpctx, exit_reason_t how, int rc)
-{
-=======
-void exit_player_with_rc(enum exit_reason how, int rc)
-{
-
->>>>>>> 8a673793
+void exit_player_with_rc(struct MPContext *mpctx, enum exit_reason how, int rc)
+{
   if (mpctx->user_muted && !mpctx->edl_muted) mixer_mute(&mpctx->mixer);
   uninit_player(mpctx, INITIALIZED_ALL);
 #if defined(__MINGW32__) || defined(__CYGWIN__)
@@ -804,15 +798,9 @@
   exit(rc);
 }
 
-<<<<<<< HEAD
-static void exit_player(struct MPContext *mpctx, exit_reason_t how)
+static void exit_player(struct MPContext *mpctx, enum exit_reason how)
 {
   exit_player_with_rc(mpctx, how, 1);
-=======
-void exit_player(enum exit_reason how)
-{
-  exit_player_with_rc(how, 1);
->>>>>>> 8a673793
 }
 
 #ifndef __MINGW32__
